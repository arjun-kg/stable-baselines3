import copy
from enum import Enum
from typing import Union, Optional

import numpy as np
import torch as th
from gym import spaces
from stable_baselines3.common.buffers import BaseBuffer
from stable_baselines3.common.type_aliases import ReplayBufferSamples
from stable_baselines3.common.vec_env import VecNormalize


class GoalSelectionStrategy(Enum):
    """
    The strategies for selecting new goals when
    creating artificial transitions.
    """
    # Select a goal that was achieved
    # after the current step, in the same episode
    FUTURE = 0
    # Select the goal that was achieved
    # at the end of the episode
    FINAL = 1
    # Select a goal that was achieved in the episode
    EPISODE = 2
    # Select a goal that was achieved
    # at some point in the training procedure
    # (and that is present in the replay buffer)
    RANDOM = 3


# For convenience
# that way, we can use string to select a strategy
KEY_TO_GOAL_STRATEGY = {
    'future': GoalSelectionStrategy.FUTURE,
    'final': GoalSelectionStrategy.FINAL,
    'episode': GoalSelectionStrategy.EPISODE,
    'random': GoalSelectionStrategy.RANDOM
}


class HindsightExperienceReplayBuffer(BaseBuffer):
    """
    Replay buffer used for HER

    :param buffer_size: (int) Max number of element in the buffer
    :param observation_space: (spaces.Space) Observation space
    :param action_space: (spaces.Space) Action space
    :param max_episode_len: int
    :param wrapped_env Env wrapped with HER wrapper
    :param device: (th.device)
    :param n_envs: (int) Number of parallel environments
    :param add_her_while_sampling: (bool) Whether to add HER transitions while sampling or while storing
    :param goal_selection_strategy (string)
    :param n_sampled_goal (int)
    """

    def __init__(self,
                 buffer_size: int,
                 observation_space: spaces.Space,
                 action_space: spaces.Space,
                 max_episode_len: int,
                 wrapped_env,
                 device: Union[th.device, str] = 'cpu',
                 n_envs: int = 1,
                 add_her_while_sampling: bool = False,
                 goal_selection_strategy: str = 'future',
                 n_sampled_goal: int = 4,
                 ):
        super(HindsightExperienceReplayBuffer, self).__init__(buffer_size, observation_space,
                                                              action_space, device, n_envs=n_envs)

        assert n_envs == 1, "Replay buffer only support single environment for now"

        # Assume all episodes have same lengths for now
        self.max_episode_len = max_episode_len
        self.add_her_while_sampling = add_her_while_sampling
        self.goal_selection_strategy = KEY_TO_GOAL_STRATEGY[goal_selection_strategy]
        self.n_sampled_goal = n_sampled_goal
        self.env = wrapped_env

        if not self.add_her_while_sampling:
            batch_shape = (self.buffer_size,)
            self.observations = np.zeros((*batch_shape, self.n_envs,) + self.obs_shape, dtype=np.float32)
            self.next_observations = np.zeros((*batch_shape, self.n_envs,) + self.obs_shape, dtype=np.float32)
        else:
            batch_shape = (self.buffer_size // self.max_episode_len, self.max_episode_len)
            self.observations = np.zeros((self.buffer_size // self.max_episode_len, self.max_episode_len + 1,
                                          self.n_envs,) + self.obs_shape, dtype=np.float32)
            # No need next_observations variable if transitions are being stored as episodes

            self.n_episode_steps = np.zeros(self.buffer_size // self.max_episode_len)
            # for variable sized episodes, episode will be stored with zero padding
            # This variable keeps track of where the episode actually ended
            # Large part of buffer is being wasted if most episodes don't run to max_episode_len
            # but this is a quick fix for now, variable len not possible with numpy arrays

        self.actions = np.zeros((*batch_shape, self.n_envs, self.action_dim), dtype=np.float32)
        self.rewards = np.zeros((*batch_shape, self.n_envs), dtype=np.float32)
        self.dones = np.zeros((*batch_shape, self.n_envs), dtype=np.float32)
        self.pos = 0
        self.episode_transitions = []

    def add(self, obs: np.ndarray,
            next_obs: np.ndarray,
            action: float,
            reward: float,
            done: bool):
        """
        add a new transition to the buffer

        :param obs: (np.ndarray) the last observation
        :param next_obs: (np.ndarray) the new observation
        :param action: ([float]) the action
        :param reward: (float) the reward of the transition
        :param done: (bool) is the episode done
        """
        # Update current episode buffer
        self.episode_transitions.append((obs, next_obs, action, reward, done))
        if done:
            # Add transitions to buffer only when an episode is over
            self._store_episode()
            # Reset episode buffer
            self.episode_transitions = []

    def _get_samples(self,
                     batch_inds: np.ndarray,
                     env: Optional[VecNormalize] = None
                     ) -> ReplayBufferSamples:
        if not self.add_her_while_sampling:
            data = (self._normalize_obs(self.observations[batch_inds, 0, :], env),
                    self.actions[batch_inds, 0, :],
                    self._normalize_obs(self.next_observations[batch_inds, 0, :], env),
                    self.dones[batch_inds],
                    self._normalize_reward(self.rewards[batch_inds], env))
            return ReplayBufferSamples(*tuple(map(self.to_torch, data)))
        else:
            '''
            Sampling inspired by https://github.com/openai/baselines/blob/master/baselines/her/her_sampler.py
            '''

            # TODO: Implement modes other than future
            if self.goal_selection_strategy == GoalSelectionStrategy.FUTURE:
                future_p = 1 - (1. / (1 + self.n_sampled_goal))
            elif self.goal_selection_strategy == GoalSelectionStrategy.FINAL:
                raise NotImplementedError
            # future_t is always last timestep. Rest of code is same
            elif self.goal_selection_strategy == GoalSelectionStrategy.EPISODE:
                raise NotImplementedError
            # future_t is random value from 0 to last timestep
            elif self.goal_selection_strategy == GoalSelectionStrategy.RANDOM:
                raise NotImplementedError
            # sample second set of episode + timestep indices, use those ag's as dg's for the first set...
            else:
                raise ValueError("Invalid goal selection strategy,"
                                 "please use one of {}".format(list(GoalSelectionStrategy)))

            episode_inds = batch_inds  # renaming for better clarity
            max_timestep_inds = self.n_episode_steps[episode_inds]
            batch_size = len(episode_inds)
            timestep_inds = np.floor(np.random.uniform(max_timestep_inds)).astype(int)
            # randint does not support array, using np.uniform with floor instead

            # Select future time indexes proportional with probability future_p. These
            # will be used for HER replay by substituting in future goals.
            her_inds = np.where(np.random.uniform(size=batch_size) < future_p)
            future_offset = np.random.uniform(size=batch_size) * (max_timestep_inds - timestep_inds)
            future_offset = future_offset.astype(int)
            future_t = (timestep_inds + 1 + future_offset)[her_inds]

            # Replace goal with achieved goal but only for the previously-selected
            # HER transitions (as defined by her_indexes). For the other transitions,
            # keep the original goal.

            observations_dict = self.env.convert_obs_to_dict(self.observations[episode_inds])
            future_ag = observations_dict['achieved_goal'][her_inds, future_t, np.newaxis][0]
            observations_dict['desired_goal'][her_inds, :] = future_ag

            rewards = self.env.compute_reward(observations_dict['achieved_goal'],
                                              observations_dict['desired_goal'], None)[:, 1:].astype(np.float32)
            # Skip reward computed for initial states

            obs = self.env.convert_dict_to_obs(observations_dict)
            data = (self._normalize_obs(obs[np.arange(obs.shape[0]), timestep_inds][:, 0], env),
                    self.actions[episode_inds][np.arange(batch_size), timestep_inds][:, 0],
                    self._normalize_obs(obs[np.arange(obs.shape[0]), timestep_inds + 1][:, 0], env),
                    self.dones[episode_inds][np.arange(batch_size), timestep_inds],
                    self._normalize_reward(rewards[np.arange(batch_size), timestep_inds], env))

            return ReplayBufferSamples(*tuple(map(self.to_torch, data)))

    def sample(self,
               batch_size: int,
               env: Optional[VecNormalize] = None
               ):
        """
        :param batch_size: (int) Number of element to sample
        :param env: (Optional[VecNormalize]) associated gym VecEnv
            to normalize the observations/rewards when sampling
        :return: (Union[RolloutBufferSamples, ReplayBufferSamples])
        """
        full_idx = self.buffer_size // self.max_episode_len if self.add_her_while_sampling else self.buffer_size
        upper_bound = full_idx if self.full else self.pos
        batch_inds = np.random.randint(0, upper_bound, size=batch_size)
        return self._get_samples(batch_inds, env=env)

    def _store_episode(self):
        """
        Sample artificial goals and store transition of the current
        episode in the replay buffer. This method is called only after each end of episode.
        For second mode, only regular transitions are stored, HER transitions are created while sampling
        """
        if not self.add_her_while_sampling:
            # For each transition in the last episode,
            # create a set of artificial transitions
            for transition_idx, transition in enumerate(self.episode_transitions):

                obs, next_obs, action, reward, done = transition  # BEGIN CHECK
                self._add_transition(obs, next_obs, action, reward, done)

                # We cannot sample a goal from the future in the last step of an episode
                if (transition_idx == len(self.episode_transitions) - 1 and
                        self.goal_selection_strategy == GoalSelectionStrategy.FUTURE):
                    break

                # Sampled n goals per transition, where n is `n_sampled_goal`
                # this is called k in the paper
                sampled_goals = self._sample_achieved_goals(self.episode_transitions, transition_idx)  # CHECK
                # For each sampled goals, store a new transition
                for goal in sampled_goals:
                    # Copy transition to avoid modifying the original one
                    obs, next_obs, action, reward, done = copy.deepcopy(transition)

                    # Convert concatenated obs to dict, so we can update the goals
                    obs_dict, next_obs_dict = map(self.env.convert_obs_to_dict, (obs[0], next_obs[0]))

                    # Update the desired goal in the transition
                    obs_dict['desired_goal'] = goal
                    next_obs_dict['desired_goal'] = goal

                    # Update the reward according to the new desired goal
                    reward = self.env.compute_reward(next_obs_dict['achieved_goal'], goal, None)
                    # Can we use achieved_goal == desired_goal?
                    done = False

                    # Transform back to ndarrays
                    obs, next_obs = map(self.env.convert_dict_to_obs, (obs_dict, next_obs_dict))

                    # Add artificial transition to the replay buffer
                    self._add_transition(obs, next_obs, action, reward, done)
        else:

            episode_transitions_zipped = [np.array(item) for item in list(zip(*self.episode_transitions))]
            obs, next_obs, action, reward, done = episode_transitions_zipped
            self._add_transition(obs, next_obs, action, reward, done)

    def _add_transition(self, obs: np.ndarray,
                        next_obs: np.ndarray,
                        action: np.ndarray,
<<<<<<< HEAD
                        reward: float or np.ndarray,
                        done: bool or np.ndarray):
=======
                        reward: Union[float, np.ndarray],
                        done: Union[bool, np.ndarray]):
>>>>>>> 8b6dcdab

        if not self.add_her_while_sampling:
            self.observations[self.pos] = np.array(obs).copy()
            self.next_observations[self.pos] = np.array(next_obs).copy()
            self.actions[self.pos] = np.array(action).copy()
            self.rewards[self.pos] = np.array(reward).copy()
            self.dones[self.pos] = np.array(done).copy()

            self.pos += 1
            if self.pos == self.buffer_size:
                self.full = True
                self.pos = 0
        else:
            if len(obs.shape) >= 2:
                len_episode = len(obs)
            else:
                raise Exception("obs needs to be an episode of observations")
            self.observations[self.pos, :len_episode + 1] = np.append(np.array(obs).copy(),
                                                                      np.array(next_obs[np.newaxis, -1].copy()), axis=0)
            self.actions[self.pos, :len_episode] = np.array(action).copy()
            self.rewards[self.pos, :len_episode] = np.array(reward).copy()
            self.dones[self.pos, :len_episode] = np.array(done).copy()

            self.n_episode_steps[self.pos] = len_episode

            self.pos += 1
            if self.pos == self.buffer_size // self.max_episode_len:
                self.full = True
                self.pos = 0

    def _sample_achieved_goals(self, episode_transitions: list,
                               transition_idx: int):
        """
        Sample a batch of achieved goals according to the sampling strategy.

        :param episode_transitions: ([tuple]) list of the transitions in the current episode
        :param transition_idx: (int) the transition to start sampling from
        :return: (np.ndarray) an achieved goal
        """
        return [
            self._sample_achieved_goal(episode_transitions, transition_idx)
            for _ in range(self.n_sampled_goal)
        ]

    def _sample_achieved_goal(self, episode_transitions: list,
                              transition_idx: int):
        """
        Sample an achieved goal according to the sampling strategy.

        :param episode_transitions: ([tuple]) a list of all the transitions in the current episode
        :param transition_idx: (int) the transition to start sampling from
        :return: (np.ndarray) an achieved goal
        """
        if self.goal_selection_strategy == GoalSelectionStrategy.FUTURE:
            # Sample a goal that was observed in the same episode after the current step
            selected_idx = np.random.choice(np.arange(transition_idx + 1, len(episode_transitions)))
            selected_transition = episode_transitions[selected_idx]
        elif self.goal_selection_strategy == GoalSelectionStrategy.FINAL:
            # Choose the goal achieved at the end of the episode
            selected_transition = episode_transitions[-1]
        elif self.goal_selection_strategy == GoalSelectionStrategy.EPISODE:
            # Random goal achieved during the episode
            selected_idx = np.random.choice(np.arange(len(episode_transitions)))
            selected_transition = episode_transitions[selected_idx]
        elif self.goal_selection_strategy == GoalSelectionStrategy.RANDOM:
            # Random goal achieved, from the entire replay buffer
            raise NotImplementedError  
        else:
            raise ValueError("Invalid goal selection strategy,"
                             "please use one of {}".format(list(GoalSelectionStrategy)))
        return self.env.convert_obs_to_dict(selected_transition[0][0])['achieved_goal']<|MERGE_RESOLUTION|>--- conflicted
+++ resolved
@@ -257,13 +257,8 @@
     def _add_transition(self, obs: np.ndarray,
                         next_obs: np.ndarray,
                         action: np.ndarray,
-<<<<<<< HEAD
-                        reward: float or np.ndarray,
-                        done: bool or np.ndarray):
-=======
                         reward: Union[float, np.ndarray],
                         done: Union[bool, np.ndarray]):
->>>>>>> 8b6dcdab
 
         if not self.add_her_while_sampling:
             self.observations[self.pos] = np.array(obs).copy()
