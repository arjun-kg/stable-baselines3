--- conflicted
+++ resolved
@@ -80,16 +80,9 @@
           'pandas',
           # Plotting learning curves
           'matplotlib',
-<<<<<<< HEAD
-=======
           # highway-env environment for HER
->>>>>>> a5b94480
           'highway-env@git+https://github.com/eleurent/highway-env@master#egg=highway-env'
       ],
-      # dependency_links=[
-      #     # highway_env for HER test
-      #
-      # ],
       extras_require={
           'tests': [
               # Run tests and coverage
@@ -118,7 +111,6 @@
               'atari_py~=0.2.0', 'pillow',
               # Tensorboard support
               'tensorboard'
-
           ]
       },
       description='Pytorch version of Stable Baselines, implementations of reinforcement learning algorithms.',
